--- conflicted
+++ resolved
@@ -15,8 +15,6 @@
 ### Announcements
 12-11-24: Added a fix to avoid memory crash when downloading a large amount of high resolution data in short periods.
 12-11-24: A Added a compression algorithm to reduce the size of files by 98%, a 200mb tick file is now <5mb. This will have a massive impact on the amount of data we can process when running strategies on remote machines.
-<<<<<<< HEAD
-=======
 
 ### Current State and Future Development
 The platform is currently in a semi-working state, think of it as a proof of concept, there is a lot of untested functionality, both in backtesting and live trading.
@@ -34,7 +32,6 @@
 - Improve download functions.
 - Build data server logging.
 - The data base is not properly set up to handle fundamental data, it will save, but only 1 data point per vendor per time, I will probably remove fundamental data from BaseDataEnum and make it a unique StrategyEvent.
->>>>>>> 389eacc1
 
 ### Initial Setup
 1. Install [rust](https://www.rust-lang.org/tools/install).
